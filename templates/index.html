--- conflicted
+++ resolved
@@ -12,11 +12,7 @@
                     <h6>{{entry.username}}</h6>
                     <progress max = {{ leaderboard.max }} value = {{ entry.votes }} data-votes = {{ entry.votes }} class = "leaderboard-progress-bar"></progress>
                 {%endfor%}
-<<<<<<< HEAD
-                <a href = "challenges/{{ challenge.id }}/create-submission"><button>Post Your Submission</button></a>
-=======
                 <a href="/challenges/{{challenge.id}}/create-submission" role="button">Post Your Submission</a>
->>>>>>> 098596b2
             </div>
         </div>
         <div id = "time-info">
